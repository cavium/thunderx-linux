--- conflicted
+++ resolved
@@ -524,7 +524,6 @@
 
 ----------------------------
 
-<<<<<<< HEAD
 What:	get_robust_list syscall
 When:	2013
 Why:	There appear to be no production users of the get_robust_list syscall,
@@ -532,10 +531,11 @@
 	of ASLR. It was only ever intended for debugging, so it should be
 	removed.
 Who:	Kees Cook <keescook@chromium.org>
-=======
+
+----------------------------
+
 What:	setitimer accepts user NULL pointer (value)
 When:	3.6
 Why:	setitimer is not returning -EFAULT if user pointer is NULL. This
 	violates the spec.
-Who:	Sasikantha Babu <sasikanth.v19@gmail.com>
->>>>>>> d48fc63f
+Who:	Sasikantha Babu <sasikanth.v19@gmail.com>